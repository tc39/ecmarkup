<<<<<<< HEAD
"use strict";
const Builder = require('./Builder');
const gmd = require('grammarkdown');
var GrammarFile = gmd.Grammar;
var EmitFormat = gmd.EmitFormat;
const uncollapsedRe = /:.*\r?\n.*[^\s]+.*(\r?\n|$)/;
/*@internal*/
class Grammar extends Builder {
    build() {
        const content = this.node.textContent;
        this.node.innerHTML = gmdCompile(content);
    }
}
function gmdCompile(text) {
    let out = undefined;
    function readFile(file) { return text; }
    function writeFile(file, output) { out = output; }
    const g = new GrammarFile(['file.grammar'], { format: EmitFormat.ecmarkup }, readFile);
    g.emit(undefined, writeFile);
    return out;
}
module.exports = Grammar;
//# sourceMappingURL=Grammar.js.map
=======
'use strict';

const Builder = require('./Builder');
const gmd = require('grammarkdown');
const GrammarFile = gmd.Grammar;
const EmitFormat = gmd.EmitFormat;
const uncollapsedRe = /:.*\r?\n.*[^\s]+.*(\r?\n|$)/;

module.exports = class Grammar extends Builder {
  build() {
    let content = this.node.innerHTML;
    // hack - grammarkdown doesn't handle html entities but most usages of
    // ecmarkup use &lt; and &gt; extensively in emu-gramar (eg. lookaheads)
    content = content.replace(/&gt;/g, '>').replace(/&lt;/g, '<').replace(/&amp;/g, '&');
    this.node.innerHTML = gmdCompile(content);
  }
};

function gmdCompile(text) {
  let out;
  function readFile(file) { return text; }
  function writeFile(file, output) { out = output; }
  const g = new GrammarFile(['file.grammar'], { format: EmitFormat.ecmarkup }, readFile);
  g.emit(undefined, writeFile);

  return out;
}
>>>>>>> 86fb9137
<|MERGE_RESOLUTION|>--- conflicted
+++ resolved
@@ -1,53 +1,26 @@
-<<<<<<< HEAD
-"use strict";
-const Builder = require('./Builder');
-const gmd = require('grammarkdown');
-var GrammarFile = gmd.Grammar;
-var EmitFormat = gmd.EmitFormat;
-const uncollapsedRe = /:.*\r?\n.*[^\s]+.*(\r?\n|$)/;
-/*@internal*/
-class Grammar extends Builder {
-    build() {
-        const content = this.node.textContent;
-        this.node.innerHTML = gmdCompile(content);
-    }
-}
-function gmdCompile(text) {
-    let out = undefined;
-    function readFile(file) { return text; }
-    function writeFile(file, output) { out = output; }
-    const g = new GrammarFile(['file.grammar'], { format: EmitFormat.ecmarkup }, readFile);
-    g.emit(undefined, writeFile);
-    return out;
-}
-module.exports = Grammar;
-//# sourceMappingURL=Grammar.js.map
-=======
-'use strict';
-
-const Builder = require('./Builder');
-const gmd = require('grammarkdown');
-const GrammarFile = gmd.Grammar;
-const EmitFormat = gmd.EmitFormat;
-const uncollapsedRe = /:.*\r?\n.*[^\s]+.*(\r?\n|$)/;
-
-module.exports = class Grammar extends Builder {
-  build() {
-    let content = this.node.innerHTML;
-    // hack - grammarkdown doesn't handle html entities but most usages of
-    // ecmarkup use &lt; and &gt; extensively in emu-gramar (eg. lookaheads)
-    content = content.replace(/&gt;/g, '>').replace(/&lt;/g, '<').replace(/&amp;/g, '&');
-    this.node.innerHTML = gmdCompile(content);
-  }
-};
-
-function gmdCompile(text) {
-  let out;
-  function readFile(file) { return text; }
-  function writeFile(file, output) { out = output; }
-  const g = new GrammarFile(['file.grammar'], { format: EmitFormat.ecmarkup }, readFile);
-  g.emit(undefined, writeFile);
-
-  return out;
-}
->>>>>>> 86fb9137
+"use strict";
+const Builder = require('./Builder');
+const gmd = require('grammarkdown');
+var GrammarFile = gmd.Grammar;
+var EmitFormat = gmd.EmitFormat;
+const uncollapsedRe = /:.*\r?\n.*[^\s]+.*(\r?\n|$)/;
+/*@internal*/
+class Grammar extends Builder {
+    build() {
+        let content = this.node.innerHTML;
+        // hack - grammarkdown doesn't handle html entities but most usages of
+        // ecmarkup use &lt; and &gt; extensively in emu-grammar (eg. lookaheads)
+        content = content.replace(/&gt;/g, '>').replace(/&lt;/g, '<').replace(/&amp;/g, '&');
+        this.node.innerHTML = gmdCompile(content);
+    }
+}
+function gmdCompile(text) {
+    let out = undefined;
+    function readFile(file) { return text; }
+    function writeFile(file, output) { out = output; }
+    const g = new GrammarFile(['file.grammar'], { format: EmitFormat.ecmarkup }, readFile);
+    g.emit(undefined, writeFile);
+    return out;
+}
+module.exports = Grammar;
+//# sourceMappingURL=Grammar.js.map